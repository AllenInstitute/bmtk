import os
import numpy as np
import pandas as pd
import six
import csv

from .core import pop_na, STReader, STBuffer
from .core import SortOrder
from .core import csv_headers

try:
    from mpi4py import MPI
    comm = MPI.COMM_WORLD
    MPI_rank = comm.Get_rank()
    MPI_size = comm.Get_size()
    barrier = comm.Barrier
except:
    MPI_rank = 0
    MPI_size = 1
    barrier = lambda: None

<<<<<<< HEAD
=======
"""
class DiskBuffer(object):
    def __init__(self, cache_dir, **kwargs):
        self.cache_dir = cache_dir
        self.mpi_rank = kwargs.get('MPI_rank', MPI_rank)
        self.mpi_size = kwargs.get('MPI_size', MPI_size)
        self.cached_fname = os.path.join(self.cache_dir, '.spikes.cache.node{}.csv'.format(self.mpi_rank))

        if self.mpi_rank == 0:
            if not os.path.exists(cache_dir):
                os.makedirs(cache_dir)
        barrier()

        self.cached_fhandle = open(self.cached_fname, 'w')
        self._csv_reader = None

    def append(self, timestamp, population, node_id):
        self.cached_fhandle.write('{} {} {}\n'.format(timestamp, population, node_id))

    def extend(self, timestamps, population, node_id):
        pass

    def __iter__(self):
        self.cached_fhandle.flush()
        barrier()
        self._csv_reader = csv.reader(open(self.cached_fname, 'r'), delimiter=' ')
        return self

    def __next__(self):
        #try:
        r = next(self._csv_reader)
        return [np.float64(r[0]), r[1], np.uint64(r[2])]
        #except StopIteration:
        #    return StopIteration
        #exit()
        #return next(self._csv_reader)

    next = __next__


class MemoryBuffer(object):
    pass


class STBufferedWriter(STBuffer, STReader):
    def __init__(self, buffer_dir=None, default_pop=None, **kwargs):
        if default_pop is None or isinstance(default_pop, six.string_types) or np.isscalar(default_pop):
            self.default_pop = pop_na
        elif len(default_pop) == 1:
            self.default_pop = default_pop[0]
        else:
            self.default_pop = Exception

        self._buffer = DiskBuffer('cache')

        # self._populations = set([default_pop])
        self._populations_counts = {self.default_pop: 0}
        self._units = kwargs.get('units', 'ms')

    def add_spike(self, node_id, timestamp, population=None):
        if population is None:
            population = self.default_pop

        if population not in self._populations_counts:
            self._populations_counts[population] = 0
        self._populations_counts[population] += 1
        # self._populations.add(population)
        self._buffer.write(timestamp=timestamp, population=population, node_id=node_id)

    def add_spikes(self, node_ids, timestamps, population=None, **kwargs):
        if population is None:
            population = self.default_pop

        if np.isscalar(node_ids):
            for ts in timestamps:
                self.add_spike(node_ids, ts, population)
        else:
            if len(node_ids) != len(timestamps):
                raise Exception('timestamps and node_ids must be of the same length.')

            for node_id, ts in zip(node_ids, timestamps):
                self.add_spike(node_id, ts, population)

    def import_spikes(self, obj):
        pass

    def flush(self):
        pass

    @property
    def populations(self):
        return list(self._populations_counts.keys())

    @property
    def units(self):
        return self._units

    @units.setter
    def units(self, v):
        self._units = v

    def nodes(self, populations=None):
        raise NotImplementedError()

    def n_spikes(self, population=None):
        return self._populations_counts[population]

    def time_range(self, populations=None):
        raise NotImplementedError()

    def get_times(self, node_id, population=None, time_window=None, **kwargs):
        raise NotImplementedError()

    def to_dataframe(self, node_ids=None, populations=None, time_window=None, sort_order=SortOrder.none, **kwargs):
        raise NotImplementedError()

    def spikes(self, node_ids=None, populations=None, time_window=None, sort_order=SortOrder.none, **kwargs):
        if sort_order == SortOrder.by_time or sort_order == SortOrder.by_time:
            raise Exception("Can't sort by time or node-id")

        for n in self._buffer:
            if n[1] == populations:
                yield n

        raise StopIteration

    def __len__(self):
        return len(self.to_dataframe())
"""
>>>>>>> bb797a50

def _spikes_filter1(p, t, time_window, populations):
    return p in populations and time_window[0] <= t <= time_window[1]


def _spikes_filter2(p, t, populations):
    return p in populations


def _spikes_filter3(p, t, time_window):
    return time_window[0] <= t <= time_window[1]


def _create_filter(populations, time_window):
    from functools import partial

    if populations is None and time_window is None:
        return lambda p, t: True
    if populations is None:
        return partial(_spikes_filter3, time_window=time_window)

    populations = [populations] if np.isscalar(populations) else populations
    if time_window is None:
        return partial(_spikes_filter2, populations=populations)
    else:
        return partial(_spikes_filter1, populations=populations, time_window=time_window)


class STMemoryBuffer(STBuffer, STReader):
    """ A Class for creating, storing and reading multi-population spike-trains - especially for saving the spikes of a
    large scale network simulation. Keeps a running tally of the (timestamp, population-name, node_id) for each
    individual spike.

    The spikes are stored in memory and very large and/or epiletic simulations may run into memory issues. Not designed
    to work with parallel simulations.
    """

    def __init__(self, default_population=None, **kwargs):
        self._default_population = default_population or pop_na

        # look into storing data using numpy arrays or pandas series.
        self._node_ids = []
        self._timestamps = []
        self._populations = []
        self._pop_counts = {self._default_population: 0}  # A count of spikes per population
        self._units = kwargs.get('units', 'ms')  # for backwards compatability default to milliseconds

    def add_spike(self, node_id, timestamp, population=None, **kwargs):
        population = population or self._default_population
        self._node_ids.append(node_id)
        self._timestamps.append(timestamp)
        self._populations.append(population)

        self._pop_counts[population] = self._pop_counts.get(population, 0) + 1

    def add_spikes(self, node_ids, timestamps, population=None, **kwargs):
        if np.isscalar(node_ids):
            node_ids = [node_ids]*len(timestamps)

        for node_id, ts in zip(node_ids, timestamps):
            self.add_spike(node_id, ts, population)

<<<<<<< HEAD
    def import_spikes(self, obj, **kwargs):
        pass

=======
>>>>>>> bb797a50
    def flush(self):
        pass # not necessary since everything is stored in memory

    @property
    def populations(self):
        return list(self._pop_counts.keys())

    def nodes(self, populations=None):
        return list(set(self._node_ids))

    @property
    def units(self):
        return self._units

    @units.setter
    def units(self, v):
        self._units = v

    def n_spikes(self, population=None):
        return self._pop_counts.get(population, 0)

    def time_range(self, populations=None):
        return np.min(self._timestamps), np.max(self._timestamps)

    def get_times(self, node_id, population=None, time_window=None, **kwargs):
        population = population or self._default_population
        mask = (np.array(self._node_ids) == node_id) & (np.array(self._populations) == population)
        ts = np.array(self._timestamps)
        if time_window:
            mask &= (time_window[0] <= ts) & (ts <= time_window[1])

        return ts[mask]

    def to_dataframe(self, node_ids=None, populations=None, time_window=None, sort_order=SortOrder.none, **kwargs):
        raise NotImplementedError()

    def spikes(self, node_ids=None, populations=None, time_window=None, sort_order=SortOrder.none, **kwargs):
        if sort_order == SortOrder.by_time:
            sort_indx = np.argsort(self._timestamps)
        elif sort_order == SortOrder.by_time:
            sort_indx = np.argsort(self._node_ids)
        else:
            sort_indx = range(len(self._timestamps))

        filter = _create_filter(populations, time_window)
        for i in sort_indx:
            t = self._timestamps[i]
            p = self._populations[i]
            if filter(p=p, t=t):
                yield t, p, self._node_ids[i]

        raise StopIteration

    def __len__(self):
        return len(self.to_dataframe())


class STCSVBuffer(STBuffer, STReader):
    """ A Class for creating, storing and reading multi-population spike-trains - especially for saving the spikes of a
    large scale network simulation. Keeps a running tally of the (timestamp, population-name, node_id) for each
    individual spike.

    Uses a caching mechanism to periodically save spikes to the disk. Will encure a runtime performance penality but
    will always have an upper bound on the maximum memory used.

    If running parallel simulations should use the STMPIBuffer adaptor instead.
    """

    def __init__(self, cache_dir=None, default_population=None, **kwargs):
        self._default_population = default_population or pop_na

        # Keep a file handle open for writing spike information
        self._cache_dir = cache_dir or '.'
        self._buffer_filename = self._cache_fname(self._cache_dir)
        self._buffer_handle = open(self._buffer_filename, 'w')

        self._pop_counts = {self._default_population: 0}
        self._nspikes = 0
        self._units = kwargs.get('units', 'ms')

    def _cache_fname(self, cache_dir):
        # TODO: Potential problem if multiple SpikeTrains are opened at the same time, add salt to prevent collisions
        if not os.path.exists(self._cache_dir):
            os.mkdirs(self._cache_dir)
        return os.path.join(cache_dir, '.bmtk.spikes.cache.csv')

    def add_spike(self, node_id, timestamp, population=None, **kwargs):
        population = population or pop_na

        # NOTE: I looked into using a in-memory buffer to save data and caching only when they reached a threshold,
        # however on my computer it was actually slower than just calling file.write() each time. Likely the python
        # file writer is more efficent than what I could write. However still would like to benchmark on a NSF.
        self._buffer_handle.write('{} {} {}\n'.format(timestamp, population, node_id))
        self._nspikes += 1
        self._pop_counts[population] = self._pop_counts.get(population, 0) + 1

    def add_spikes(self, node_ids, timestamps, population=None, **kwargs):
        if np.isscalar(node_ids):
            for ts in timestamps:
                self.add_spike(node_ids, ts, population)
        else:
            for node_id, ts in zip(node_ids, timestamps):
                self.add_spike(node_id, ts, population)

    @property
    def populations(self):
        return list(self._pop_counts.keys())

    @property
    def units(self):
        return self._units

    @units.setter
    def units(self, v):
        self._units = v

    def nodes(self, populations=None):
        return list(set(self._node_ids))

    def n_spikes(self, population=None):
        return self._pop_counts.get(population, 0)

    def time_range(self, populations=None):
        return np.min(self._timestamps), np.max(self._timestamps)

    def get_times(self, node_id, population=None, time_window=None, **kwargs):
        return np.array([t[0] for t in self.spikes(population=population, time_window=time_window) if t[1] == node_id])

    def to_dataframe(self, node_ids=None, populations=None, time_window=None, sort_order=SortOrder.none, **kwargs):
        raise NotImplementedError()

    def flush(self):
        self._buffer_handle.flush()

    def close(self):
        self._buffer_handle.close()
        if os.path.exists(self._buffer_filename):
            os.remove(self._buffer_filename)

    def spikes(self, node_ids=None, populations=None, time_window=None, sort_order=SortOrder.none, **kwargs):
        self.flush()
        self._sort_buffer_file(self._buffer_filename, sort_order)
        filter = _create_filter(populations, time_window)
        with open(self._buffer_filename, 'r') as csvfile:
            csv_reader = csv.reader(csvfile, delimiter=' ')
            for row in csv_reader:
                t = float(row[0])
                p = row[1]
                if filter(p=p, t=t):
                    yield t, p, int(row[2])

        raise StopIteration

    def _sort_buffer_file(self, file_name, sort_order):
        if sort_order == SortOrder.by_time:
            sort_col = 'time'
        elif sort_order == SortOrder.by_id:
            sort_col = 'node'
        else:
            return

        tmp_spikes_ds = pd.read_csv(file_name, sep=' ', names=['time', 'population', 'node'])
        tmp_spikes_ds = tmp_spikes_ds.sort_values(by=sort_col)
        tmp_spikes_ds.to_csv(file_name, sep=' ', index=False, header=False)


class STMPIBuffer(STCSVBuffer):
    def __init__(self, cache_dir=None, default_population=None, **kwargs):
        self.mpi_rank = kwargs.get('MPI_rank', MPI_rank)
        self.mpi_size = kwargs.get('MPI_size', MPI_size)
        super(STMPIBuffer, self).__init__(cache_dir, default_population=default_population, **kwargs)

    def _cache_fname(self, cache_dir):
        if self.mpi_rank == 0:
            if not os.path.exists(self._cache_dir):
                os.mkdirs(self._cache_dir)
        barrier()

        return os.path.join(self._cache_dir, '.bmtk.spikes.cache.node{}.csv'.format(self.mpi_rank))

    def _all_cached_files(self):
        return [os.path.join(self._cache_dir, '.bmtk.spikes.cache.node{}.csv'.format(r)) for r in range(MPI_size)]

    @property
    def populations(self):
        self._gather()
        return list(self._pop_counts.keys())

    def n_spikes(self, population=None):
        self._gather()
        return self._pop_counts.get(population, 0)

    def _gather(self):
        self._pop_counts = {}
        for fn in self._all_cached_files():
            with open(fn, 'r') as csvfile:
                csv_reader = csv.reader(csvfile, delimiter=' ')
                for row in csv_reader:
                    pop = row[1]
                    self._pop_counts[pop] = self._pop_counts.get(pop, 0) + 1

    def spikes(self, node_ids=None, populations=None, time_window=None, sort_order=SortOrder.none, **kwargs):
        self.flush()

        filter = _create_filter(populations, time_window)
        if sort_order == SortOrder.by_time or sort_order == SortOrder.by_id:
            for file_name in self._all_cached_files():
                self._sort_buffer_file(file_name, sort_order)

            return self._sorted_itr(filter, 0 if sort_order == SortOrder.by_time else 1)
        else:
            return self._unsorted_itr(filter)

    def _unsorted_itr(self, filter):
        for fn in self._all_cached_files():
            with open(fn, 'r') as csvfile:
                csv_reader = csv.reader(csvfile, delimiter=' ')
                for row in csv_reader:
                    t = float(row[0])
                    p = row[1]
                    if filter(p=p, t=t):
                        yield t, p, int(row[2])

        raise StopIteration

    def _sorted_itr(self, filter, sort_col):
        """Iterates through all the spikes on each rank, returning them in the specified order"""
        import heapq

        def next_row(csv_reader):
            try:
                rn = next(csv_reader)
                row = [float(rn[0]), rn[1], int(rn[2])]
                return row[sort_col], row, csv_reader
            except StopIteration:
                return None

        # Assumes all the ranked cached files have already been sorted. Pop the top row off of each rank onto the
        # heap, pull next spike off the heap and replace. Repeat until all spikes on all ranks have been poped.
        h = []
        readers = [next_row(csv.reader(open(fn, 'r'), delimiter=' ')) for fn in self._all_cached_files()]
        for r in readers:
            heapq.heappush(h, r)

        while h:
            v, row, csv_reader = heapq.heappop(h)
            n = next_row(csv_reader)
            if n:
                heapq.heappush(h, n)

            if filter(row[1], row[2]):
                yield row<|MERGE_RESOLUTION|>--- conflicted
+++ resolved
@@ -19,8 +19,6 @@
     MPI_size = 1
     barrier = lambda: None
 
-<<<<<<< HEAD
-=======
 """
 class DiskBuffer(object):
     def __init__(self, cache_dir, **kwargs):
@@ -150,7 +148,6 @@
     def __len__(self):
         return len(self.to_dataframe())
 """
->>>>>>> bb797a50
 
 def _spikes_filter1(p, t, time_window, populations):
     return p in populations and time_window[0] <= t <= time_window[1]
@@ -213,12 +210,9 @@
         for node_id, ts in zip(node_ids, timestamps):
             self.add_spike(node_id, ts, population)
 
-<<<<<<< HEAD
     def import_spikes(self, obj, **kwargs):
         pass
 
-=======
->>>>>>> bb797a50
     def flush(self):
         pass # not necessary since everything is stored in memory
 
