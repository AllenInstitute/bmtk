--- conflicted
+++ resolved
@@ -62,31 +62,21 @@
 
     def _next_spike(self, rank):
         try:
-<<<<<<< HEAD
             val = next(self._tmp_spikes_handles[rank])
-            return float(val[0]), int(val[1]), rank
-=======
-            val = self._tmp_spikes_handles[rank].next()
             return val[0], val[1], rank
             # return float(val[0]), int(val[1]), rank
->>>>>>> c51ebe4f
         except StopIteration:
             return None
 
     def add_spike(self, time, gid):
         self._tmp_file_handle.write('{:.6f} {}\n'.format(time, gid))
 
-<<<<<<< HEAD
     def add_spikes(self, times, gid):
         for t in times:
             self.add_spike(t, gid)
 
-    def add_spikes_file(self, file, sort_order=None):
-        self._all_tmp_files.append(self.TmpFileMetadata(file, sort_order))
-=======
     def add_spikes_file(self, file_name, sort_order=None):
         self._all_tmp_files.append(self.TmpFileMetadata(file_name, sort_order))
->>>>>>> c51ebe4f
 
     def _sort_files(self, sort_order, sort_column, file_write_fnc):
         self._tmp_spikes_handles = []
